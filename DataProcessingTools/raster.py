from matplotlib.pyplot import gca
import numpy as np
from .objects import DPObject
from .spiketrain import Spiketrain
from .trialstructures import *
import os


class Raster(DPObject):
    """
    Raster(tmin, tmax, TrialEvent,trialType, sortBy)
    """
    filename = "raster.mat"
    argsList = ["tmin", "tmax", "trialEvent", "trialType", "sortBy"]

    def __init__(self, *args, **kwargs):
        DPObject.__init__(self, *args, **kwargs)

    def create(self, *args, **kwargs):
        trials = get_trials()
        #TODO: This only works with correct trials for now
        rewardOnset, cidx, stimIdx = trials.get_timestamps("reward_on")
        trialEvent = self.args["trialEvent"]
        if "stimulus" in trialEvent:
            if trialEvent == "stimulus1":
                stimnr = 0
            elif trialEvent == "stimulus2":
                stimnr = 1
            else:
                stimnr = -1
                ValueError("Unkonwn trial sorting {0}".format(trialEvent))

            alignto, stimidx, trialLabel = trials.get_stim(stimnr, cidx)
            alignto = 1000*np.array(alignto)
        else:
            alignto, sidx, stimIdx = trials.get_timestamps(trialEvent)
            qidx = np.isin(sidx, cidx)
            trialIdx = sidx[qidx]
            alignto = 1000*alignto[qidx]
            sortBy = self.args["sortBy"]
            if sortBy == "stimulus1":
                stimnr = 0
            elif sortBy == "stimulus2":
                stimnr = 1
            else:
                ValueError("Unkonwn trial sorting {0}".format(sortBy))

            ts, identity, trialLabel = trials.get_stim(stimnr, trialIdx)
        #TODO: Never reload spike trains
        spiketrain = Spiketrain(*args, **kwargs)
        spiketimes = spiketrain.timestamps.flatten()
        tmin = self.args["tmin"]
        tmax = self.args["tmax"]
        bidx = np.digitize(spiketimes, alignto+tmin)
        idx = (bidx > 0) & (bidx <= np.size(alignto))
        raster = spiketimes[idx] - alignto[bidx[idx]-1]
        ridx = (raster > tmin) & (raster < tmax)
        self.spiketimes = raster[ridx]
        self.trialidx = bidx[idx][ridx]-1
        self.trialLabels = trialLabel
        self.setidx = [0 for i in range(len(self.trialidx))]
<<<<<<< HEAD
        if dirs is None:
            self.dirs = [os.getcwd()]
        else:
            self.dirs = dirs
        self.plotopts = {}
=======
>>>>>>> 9188bec8

    def append(self, raster):
        DPObject.append(self, raster)
        n_old = len(self.spiketimes)
        n_new = n_old + len(raster.spiketimes)
        self.spiketimes = np.resize(self.spiketimes, n_new)
        self.spiketimes[n_old:n_new] = raster.spiketimes
        self.trialidx = np.resize(self.trialidx, n_new)
        self.trialidx[n_old:n_new] = raster.trialidx

        self.trialLabels = np.concatenate((self.trialLabels, raster.trialLabels))

    def plot(self, idx=None, ax=None, overlay=False):
        if ax is None:
            ax = gca()
        if not overlay:
            ax.clear()
        if idx is None:
            # plot everything
            idx = range(len(self.spiketimes))
        ax.plot(self.spiketimes[idx], self.trialidx[idx], '.')<|MERGE_RESOLUTION|>--- conflicted
+++ resolved
@@ -59,14 +59,7 @@
         self.trialidx = bidx[idx][ridx]-1
         self.trialLabels = trialLabel
         self.setidx = [0 for i in range(len(self.trialidx))]
-<<<<<<< HEAD
-        if dirs is None:
-            self.dirs = [os.getcwd()]
-        else:
-            self.dirs = dirs
         self.plotopts = {}
-=======
->>>>>>> 9188bec8
 
     def append(self, raster):
         DPObject.append(self, raster)
